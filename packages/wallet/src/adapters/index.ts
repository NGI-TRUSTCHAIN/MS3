--- conflicted
+++ resolved
@@ -6,11 +6,6 @@
 // Export all adapters
 export * from './mockedWallet';
 export * from './etheresWallet';
-<<<<<<< HEAD
-export * from './registry';  // Export the registry
-=======
-export * from './web3authWallet';
->>>>>>> 77938024
 
 // Load all registrations
 import './mockedWallet.registration';
